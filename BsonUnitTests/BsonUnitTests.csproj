<<<<<<< HEAD
﻿<?xml version="1.0" encoding="utf-8"?>
<Project ToolsVersion="4.0" DefaultTargets="Build" xmlns="http://schemas.microsoft.com/developer/msbuild/2003">
  <PropertyGroup>
    <Configuration Condition=" '$(Configuration)' == '' ">Debug</Configuration>
    <Platform Condition=" '$(Platform)' == '' ">AnyCPU</Platform>
    <ProductVersion>9.0.30729</ProductVersion>
    <SchemaVersion>2.0</SchemaVersion>
    <ProjectGuid>{10A5FAC2-E26F-4726-B888-26D5B849F805}</ProjectGuid>
    <OutputType>Library</OutputType>
    <AppDesignerFolder>Properties</AppDesignerFolder>
    <RootNamespace>MongoDB.BsonUnitTests</RootNamespace>
    <AssemblyName>MongoDB.BsonUnitTests</AssemblyName>
    <TargetFrameworkVersion>v3.5</TargetFrameworkVersion>
    <FileAlignment>512</FileAlignment>
    <FileUpgradeFlags>
    </FileUpgradeFlags>
    <OldToolsVersion>3.5</OldToolsVersion>
    <UpgradeBackupLocation />
    <PublishUrl>publish\</PublishUrl>
    <Install>true</Install>
    <InstallFrom>Disk</InstallFrom>
    <UpdateEnabled>false</UpdateEnabled>
    <UpdateMode>Foreground</UpdateMode>
    <UpdateInterval>7</UpdateInterval>
    <UpdateIntervalUnits>Days</UpdateIntervalUnits>
    <UpdatePeriodically>false</UpdatePeriodically>
    <UpdateRequired>false</UpdateRequired>
    <MapFileExtensions>true</MapFileExtensions>
    <ApplicationRevision>0</ApplicationRevision>
    <ApplicationVersion>1.0.0.%2a</ApplicationVersion>
    <IsWebBootstrapper>false</IsWebBootstrapper>
    <UseApplicationTrust>false</UseApplicationTrust>
    <BootstrapperEnabled>true</BootstrapperEnabled>
  </PropertyGroup>
  <PropertyGroup Condition=" '$(Configuration)|$(Platform)' == 'Debug|AnyCPU' ">
    <DebugSymbols>true</DebugSymbols>
    <DebugType>full</DebugType>
    <Optimize>false</Optimize>
    <OutputPath>bin\Debug\</OutputPath>
    <DefineConstants>DEBUG;TRACE</DefineConstants>
    <ErrorReport>prompt</ErrorReport>
    <WarningLevel>4</WarningLevel>
    <CodeAnalysisRuleSet>AllRules.ruleset</CodeAnalysisRuleSet>
  </PropertyGroup>
  <PropertyGroup Condition=" '$(Configuration)|$(Platform)' == 'Release|AnyCPU' ">
    <DebugType>pdbonly</DebugType>
    <Optimize>true</Optimize>
    <OutputPath>bin\Release\</OutputPath>
    <DefineConstants>TRACE</DefineConstants>
    <ErrorReport>prompt</ErrorReport>
    <WarningLevel>4</WarningLevel>
    <CodeAnalysisRuleSet>AllRules.ruleset</CodeAnalysisRuleSet>
  </PropertyGroup>
  <ItemGroup>
    <Reference Include="nunit.framework, Version=2.5.7.10213, Culture=neutral, PublicKeyToken=96d09a1eb7f44a77, processorArchitecture=MSIL">
      <SpecificVersion>False</SpecificVersion>
      <HintPath>..\dependencies\NUnit\lib\nunit.framework.dll</HintPath>
    </Reference>
    <Reference Include="System" />
    <Reference Include="System.Core">
      <RequiredTargetFramework>3.5</RequiredTargetFramework>
    </Reference>
    <Reference Include="System.Runtime.Serialization">
      <RequiredTargetFramework>3.0</RequiredTargetFramework>
    </Reference>
    <Reference Include="System.Xml.Linq">
      <RequiredTargetFramework>3.5</RequiredTargetFramework>
    </Reference>
    <Reference Include="System.Data.DataSetExtensions">
      <RequiredTargetFramework>3.5</RequiredTargetFramework>
    </Reference>
    <Reference Include="System.Data" />
    <Reference Include="System.Xml" />
  </ItemGroup>
  <ItemGroup>
    <Compile Include="DefaultSerializer\BsonClassMapTests.cs" />
    <Compile Include="DefaultSerializer\BsonIdGeneratorTests.cs" />
    <Compile Include="DefaultSerializer\SerializeFlagsTests.cs" />
    <Compile Include="IO\BsonBufferValueStraddlesChunksTests.cs" />
    <Compile Include="Jira\CSharp71Tests.cs" />
    <Compile Include="Jira\CSharp74Tests.cs" />
    <Compile Include="DefaultSerializer\Attributes\BsonAttributeTests.cs" />
    <Compile Include="Jira\CSharp78Tests.cs" />
    <Compile Include="Jira\CSharp81Tests.cs" />
    <Compile Include="ObjectModel\BsonDocumentTests.cs" />
    <Compile Include="ObjectModel\BsonElementTests.cs" />
    <Compile Include="ObjectModel\BsonEqualsTests.cs" />
    <Compile Include="IO\BsonJsonWriterTests.cs" />
    <Compile Include="ObjectModel\BsonObjectIdTests.cs" />
    <Compile Include="ObjectModel\BsonValueTests.cs" />
    <Compile Include="ObjectModel\ObjectIdTests.cs" />
    <Compile Include="IO\BsonReaderTests.cs" />
    <Compile Include="IO\BsonRoundTripTests.cs" />
    <Compile Include="ObjectModel\BsonValueCompareToTests.cs" />
    <Compile Include="Properties\AssemblyInfo.cs" />
    <Compile Include="DefaultSerializer\BsonDefaultSerializerTests.cs" />
    <Compile Include="DefaultSerializer\SerializeArrayTests.cs" />
    <Compile Include="DefaultSerializer\SerializeEnumTests.cs" />
    <Compile Include="DefaultSerializer\Serializers\GenericEnumerableSerializerTests.cs" />
    <Compile Include="DefaultSerializer\Serializers\NetPrimitiveSerializerTests.cs" />
    <Compile Include="DefaultSerializer\SerializePolymorphicClassTests.cs" />
    <Compile Include="DefaultSerializer\Serializers\BsonValueSerializerTests.cs" />
    <Compile Include="DefaultSerializer\Serializers\BsonPrimitiveSerializerTests.cs" />
    <Compile Include="DefaultSerializer\SerializeInterfaceTests.cs" />
  </ItemGroup>
  <ItemGroup>
    <ProjectReference Include="..\Bson\Bson.csproj">
      <Project>{0E9A3A2A-49CD-4F6C-847C-DC79B4B65CE6}</Project>
      <Name>Bson</Name>
    </ProjectReference>
  </ItemGroup>
  <ItemGroup>
    <BootstrapperPackage Include="Microsoft.Net.Client.3.5">
      <Visible>False</Visible>
      <ProductName>.NET Framework 3.5 SP1 Client Profile</ProductName>
      <Install>false</Install>
    </BootstrapperPackage>
    <BootstrapperPackage Include="Microsoft.Net.Framework.3.5.SP1">
      <Visible>False</Visible>
      <ProductName>.NET Framework 3.5 SP1</ProductName>
      <Install>true</Install>
    </BootstrapperPackage>
    <BootstrapperPackage Include="Microsoft.Windows.Installer.3.1">
      <Visible>False</Visible>
      <ProductName>Windows Installer 3.1</ProductName>
      <Install>true</Install>
    </BootstrapperPackage>
  </ItemGroup>
  <Import Project="$(MSBuildToolsPath)\Microsoft.CSharp.targets" />
=======
﻿<?xml version="1.0" encoding="utf-8"?>
<Project ToolsVersion="4.0" DefaultTargets="Build" xmlns="http://schemas.microsoft.com/developer/msbuild/2003">
  <PropertyGroup>
    <Configuration Condition=" '$(Configuration)' == '' ">Debug</Configuration>
    <Platform Condition=" '$(Platform)' == '' ">AnyCPU</Platform>
    <ProductVersion>9.0.30729</ProductVersion>
    <SchemaVersion>2.0</SchemaVersion>
    <ProjectGuid>{10A5FAC2-E26F-4726-B888-26D5B849F805}</ProjectGuid>
    <OutputType>Library</OutputType>
    <AppDesignerFolder>Properties</AppDesignerFolder>
    <RootNamespace>MongoDB.BsonUnitTests</RootNamespace>
    <AssemblyName>MongoDB.BsonUnitTests</AssemblyName>
    <TargetFrameworkVersion>v3.5</TargetFrameworkVersion>
    <FileAlignment>512</FileAlignment>
    <FileUpgradeFlags>
    </FileUpgradeFlags>
    <OldToolsVersion>3.5</OldToolsVersion>
    <UpgradeBackupLocation />
    <PublishUrl>publish\</PublishUrl>
    <Install>true</Install>
    <InstallFrom>Disk</InstallFrom>
    <UpdateEnabled>false</UpdateEnabled>
    <UpdateMode>Foreground</UpdateMode>
    <UpdateInterval>7</UpdateInterval>
    <UpdateIntervalUnits>Days</UpdateIntervalUnits>
    <UpdatePeriodically>false</UpdatePeriodically>
    <UpdateRequired>false</UpdateRequired>
    <MapFileExtensions>true</MapFileExtensions>
    <ApplicationRevision>0</ApplicationRevision>
    <ApplicationVersion>1.0.0.%2a</ApplicationVersion>
    <IsWebBootstrapper>false</IsWebBootstrapper>
    <UseApplicationTrust>false</UseApplicationTrust>
    <BootstrapperEnabled>true</BootstrapperEnabled>
  </PropertyGroup>
  <PropertyGroup Condition=" '$(Configuration)|$(Platform)' == 'Debug|AnyCPU' ">
    <DebugSymbols>true</DebugSymbols>
    <DebugType>full</DebugType>
    <Optimize>false</Optimize>
    <OutputPath>bin\Debug\</OutputPath>
    <DefineConstants>DEBUG;TRACE</DefineConstants>
    <ErrorReport>prompt</ErrorReport>
    <WarningLevel>4</WarningLevel>
    <CodeAnalysisRuleSet>AllRules.ruleset</CodeAnalysisRuleSet>
  </PropertyGroup>
  <PropertyGroup Condition=" '$(Configuration)|$(Platform)' == 'Release|AnyCPU' ">
    <DebugType>pdbonly</DebugType>
    <Optimize>true</Optimize>
    <OutputPath>bin\Release\</OutputPath>
    <DefineConstants>TRACE</DefineConstants>
    <ErrorReport>prompt</ErrorReport>
    <WarningLevel>4</WarningLevel>
    <CodeAnalysisRuleSet>AllRules.ruleset</CodeAnalysisRuleSet>
  </PropertyGroup>
  <ItemGroup>
    <Reference Include="nunit.framework, Version=2.5.7.10213, Culture=neutral, PublicKeyToken=96d09a1eb7f44a77, processorArchitecture=MSIL">
      <SpecificVersion>False</SpecificVersion>
      <HintPath>..\dependencies\NUnit\lib\nunit.framework.dll</HintPath>
    </Reference>
    <Reference Include="System" />
    <Reference Include="System.Core">
      <RequiredTargetFramework>3.5</RequiredTargetFramework>
    </Reference>
    <Reference Include="System.Runtime.Serialization">
      <RequiredTargetFramework>3.0</RequiredTargetFramework>
    </Reference>
    <Reference Include="System.Xml.Linq">
      <RequiredTargetFramework>3.5</RequiredTargetFramework>
    </Reference>
    <Reference Include="System.Data.DataSetExtensions">
      <RequiredTargetFramework>3.5</RequiredTargetFramework>
    </Reference>
    <Reference Include="System.Data" />
    <Reference Include="System.Xml" />
  </ItemGroup>
  <ItemGroup>
    <Compile Include="DefaultSerializer\BsonClassMapTests.cs" />
    <Compile Include="DefaultSerializer\Conventions\BsonIdGeneratorConventionsTests.cs" />
    <Compile Include="DefaultSerializer\Conventions\IdPropertyConventionsTests.cs" />
    <Compile Include="DefaultSerializer\Conventions\ElementNameConventionsTests.cs" />
    <Compile Include="DefaultSerializer\SerializeFlagsTests.cs" />
    <Compile Include="IO\BsonBufferValueStraddlesChunksTests.cs" />
    <Compile Include="Jira\CSharp71Tests.cs" />
    <Compile Include="Jira\CSharp74Tests.cs" />
    <Compile Include="DefaultSerializer\Attributes\BsonAttributeTests.cs" />
    <Compile Include="Jira\CSharp78Tests.cs" />
    <Compile Include="Jira\CSharp81Tests.cs" />
    <Compile Include="ObjectModel\BsonDocumentTests.cs" />
    <Compile Include="ObjectModel\BsonElementTests.cs" />
    <Compile Include="ObjectModel\BsonEqualsTests.cs" />
    <Compile Include="IO\BsonJsonWriterTests.cs" />
    <Compile Include="ObjectModel\BsonObjectIdTests.cs" />
    <Compile Include="ObjectModel\BsonValueTests.cs" />
    <Compile Include="ObjectModel\ObjectIdTests.cs" />
    <Compile Include="IO\BsonReaderTests.cs" />
    <Compile Include="IO\BsonRoundTripTests.cs" />
    <Compile Include="ObjectModel\BsonValueCompareToTests.cs" />
    <Compile Include="Properties\AssemblyInfo.cs" />
    <Compile Include="DefaultSerializer\BsonDefaultSerializerTests.cs" />
    <Compile Include="DefaultSerializer\SerializeArrayTests.cs" />
    <Compile Include="DefaultSerializer\SerializeEnumTests.cs" />
    <Compile Include="DefaultSerializer\Serializers\GenericEnumerableSerializerTests.cs" />
    <Compile Include="DefaultSerializer\Serializers\NetPrimitiveSerializerTests.cs" />
    <Compile Include="DefaultSerializer\SerializePolymorphicClassTests.cs" />
    <Compile Include="DefaultSerializer\Serializers\BsonValueSerializerTests.cs" />
    <Compile Include="DefaultSerializer\Serializers\BsonPrimitiveSerializerTests.cs" />
    <Compile Include="DefaultSerializer\SerializeInterfaceTests.cs" />
  </ItemGroup>
  <ItemGroup>
    <ProjectReference Include="..\Bson\Bson.csproj">
      <Project>{0E9A3A2A-49CD-4F6C-847C-DC79B4B65CE6}</Project>
      <Name>Bson</Name>
    </ProjectReference>
  </ItemGroup>
  <ItemGroup>
    <BootstrapperPackage Include="Microsoft.Net.Client.3.5">
      <Visible>False</Visible>
      <ProductName>.NET Framework 3.5 SP1 Client Profile</ProductName>
      <Install>false</Install>
    </BootstrapperPackage>
    <BootstrapperPackage Include="Microsoft.Net.Framework.3.5.SP1">
      <Visible>False</Visible>
      <ProductName>.NET Framework 3.5 SP1</ProductName>
      <Install>true</Install>
    </BootstrapperPackage>
    <BootstrapperPackage Include="Microsoft.Windows.Installer.3.1">
      <Visible>False</Visible>
      <ProductName>Windows Installer 3.1</ProductName>
      <Install>true</Install>
    </BootstrapperPackage>
  </ItemGroup>
  <Import Project="$(MSBuildToolsPath)\Microsoft.CSharp.targets" />
>>>>>>> 3ebaef6c
  <!-- To modify your build process, add your task inside one of the targets below and uncomment it. 
       Other similar extension points exist, see Microsoft.Common.targets.
  <Target Name="BeforeBuild">
  </Target>
  <Target Name="AfterBuild">
  </Target>
  -->
</Project><|MERGE_RESOLUTION|>--- conflicted
+++ resolved
@@ -1,135 +1,4 @@
-<<<<<<< HEAD
-﻿<?xml version="1.0" encoding="utf-8"?>
-<Project ToolsVersion="4.0" DefaultTargets="Build" xmlns="http://schemas.microsoft.com/developer/msbuild/2003">
-  <PropertyGroup>
-    <Configuration Condition=" '$(Configuration)' == '' ">Debug</Configuration>
-    <Platform Condition=" '$(Platform)' == '' ">AnyCPU</Platform>
-    <ProductVersion>9.0.30729</ProductVersion>
-    <SchemaVersion>2.0</SchemaVersion>
-    <ProjectGuid>{10A5FAC2-E26F-4726-B888-26D5B849F805}</ProjectGuid>
-    <OutputType>Library</OutputType>
-    <AppDesignerFolder>Properties</AppDesignerFolder>
-    <RootNamespace>MongoDB.BsonUnitTests</RootNamespace>
-    <AssemblyName>MongoDB.BsonUnitTests</AssemblyName>
-    <TargetFrameworkVersion>v3.5</TargetFrameworkVersion>
-    <FileAlignment>512</FileAlignment>
-    <FileUpgradeFlags>
-    </FileUpgradeFlags>
-    <OldToolsVersion>3.5</OldToolsVersion>
-    <UpgradeBackupLocation />
-    <PublishUrl>publish\</PublishUrl>
-    <Install>true</Install>
-    <InstallFrom>Disk</InstallFrom>
-    <UpdateEnabled>false</UpdateEnabled>
-    <UpdateMode>Foreground</UpdateMode>
-    <UpdateInterval>7</UpdateInterval>
-    <UpdateIntervalUnits>Days</UpdateIntervalUnits>
-    <UpdatePeriodically>false</UpdatePeriodically>
-    <UpdateRequired>false</UpdateRequired>
-    <MapFileExtensions>true</MapFileExtensions>
-    <ApplicationRevision>0</ApplicationRevision>
-    <ApplicationVersion>1.0.0.%2a</ApplicationVersion>
-    <IsWebBootstrapper>false</IsWebBootstrapper>
-    <UseApplicationTrust>false</UseApplicationTrust>
-    <BootstrapperEnabled>true</BootstrapperEnabled>
-  </PropertyGroup>
-  <PropertyGroup Condition=" '$(Configuration)|$(Platform)' == 'Debug|AnyCPU' ">
-    <DebugSymbols>true</DebugSymbols>
-    <DebugType>full</DebugType>
-    <Optimize>false</Optimize>
-    <OutputPath>bin\Debug\</OutputPath>
-    <DefineConstants>DEBUG;TRACE</DefineConstants>
-    <ErrorReport>prompt</ErrorReport>
-    <WarningLevel>4</WarningLevel>
-    <CodeAnalysisRuleSet>AllRules.ruleset</CodeAnalysisRuleSet>
-  </PropertyGroup>
-  <PropertyGroup Condition=" '$(Configuration)|$(Platform)' == 'Release|AnyCPU' ">
-    <DebugType>pdbonly</DebugType>
-    <Optimize>true</Optimize>
-    <OutputPath>bin\Release\</OutputPath>
-    <DefineConstants>TRACE</DefineConstants>
-    <ErrorReport>prompt</ErrorReport>
-    <WarningLevel>4</WarningLevel>
-    <CodeAnalysisRuleSet>AllRules.ruleset</CodeAnalysisRuleSet>
-  </PropertyGroup>
-  <ItemGroup>
-    <Reference Include="nunit.framework, Version=2.5.7.10213, Culture=neutral, PublicKeyToken=96d09a1eb7f44a77, processorArchitecture=MSIL">
-      <SpecificVersion>False</SpecificVersion>
-      <HintPath>..\dependencies\NUnit\lib\nunit.framework.dll</HintPath>
-    </Reference>
-    <Reference Include="System" />
-    <Reference Include="System.Core">
-      <RequiredTargetFramework>3.5</RequiredTargetFramework>
-    </Reference>
-    <Reference Include="System.Runtime.Serialization">
-      <RequiredTargetFramework>3.0</RequiredTargetFramework>
-    </Reference>
-    <Reference Include="System.Xml.Linq">
-      <RequiredTargetFramework>3.5</RequiredTargetFramework>
-    </Reference>
-    <Reference Include="System.Data.DataSetExtensions">
-      <RequiredTargetFramework>3.5</RequiredTargetFramework>
-    </Reference>
-    <Reference Include="System.Data" />
-    <Reference Include="System.Xml" />
-  </ItemGroup>
-  <ItemGroup>
-    <Compile Include="DefaultSerializer\BsonClassMapTests.cs" />
-    <Compile Include="DefaultSerializer\BsonIdGeneratorTests.cs" />
-    <Compile Include="DefaultSerializer\SerializeFlagsTests.cs" />
-    <Compile Include="IO\BsonBufferValueStraddlesChunksTests.cs" />
-    <Compile Include="Jira\CSharp71Tests.cs" />
-    <Compile Include="Jira\CSharp74Tests.cs" />
-    <Compile Include="DefaultSerializer\Attributes\BsonAttributeTests.cs" />
-    <Compile Include="Jira\CSharp78Tests.cs" />
-    <Compile Include="Jira\CSharp81Tests.cs" />
-    <Compile Include="ObjectModel\BsonDocumentTests.cs" />
-    <Compile Include="ObjectModel\BsonElementTests.cs" />
-    <Compile Include="ObjectModel\BsonEqualsTests.cs" />
-    <Compile Include="IO\BsonJsonWriterTests.cs" />
-    <Compile Include="ObjectModel\BsonObjectIdTests.cs" />
-    <Compile Include="ObjectModel\BsonValueTests.cs" />
-    <Compile Include="ObjectModel\ObjectIdTests.cs" />
-    <Compile Include="IO\BsonReaderTests.cs" />
-    <Compile Include="IO\BsonRoundTripTests.cs" />
-    <Compile Include="ObjectModel\BsonValueCompareToTests.cs" />
-    <Compile Include="Properties\AssemblyInfo.cs" />
-    <Compile Include="DefaultSerializer\BsonDefaultSerializerTests.cs" />
-    <Compile Include="DefaultSerializer\SerializeArrayTests.cs" />
-    <Compile Include="DefaultSerializer\SerializeEnumTests.cs" />
-    <Compile Include="DefaultSerializer\Serializers\GenericEnumerableSerializerTests.cs" />
-    <Compile Include="DefaultSerializer\Serializers\NetPrimitiveSerializerTests.cs" />
-    <Compile Include="DefaultSerializer\SerializePolymorphicClassTests.cs" />
-    <Compile Include="DefaultSerializer\Serializers\BsonValueSerializerTests.cs" />
-    <Compile Include="DefaultSerializer\Serializers\BsonPrimitiveSerializerTests.cs" />
-    <Compile Include="DefaultSerializer\SerializeInterfaceTests.cs" />
-  </ItemGroup>
-  <ItemGroup>
-    <ProjectReference Include="..\Bson\Bson.csproj">
-      <Project>{0E9A3A2A-49CD-4F6C-847C-DC79B4B65CE6}</Project>
-      <Name>Bson</Name>
-    </ProjectReference>
-  </ItemGroup>
-  <ItemGroup>
-    <BootstrapperPackage Include="Microsoft.Net.Client.3.5">
-      <Visible>False</Visible>
-      <ProductName>.NET Framework 3.5 SP1 Client Profile</ProductName>
-      <Install>false</Install>
-    </BootstrapperPackage>
-    <BootstrapperPackage Include="Microsoft.Net.Framework.3.5.SP1">
-      <Visible>False</Visible>
-      <ProductName>.NET Framework 3.5 SP1</ProductName>
-      <Install>true</Install>
-    </BootstrapperPackage>
-    <BootstrapperPackage Include="Microsoft.Windows.Installer.3.1">
-      <Visible>False</Visible>
-      <ProductName>Windows Installer 3.1</ProductName>
-      <Install>true</Install>
-    </BootstrapperPackage>
-  </ItemGroup>
-  <Import Project="$(MSBuildToolsPath)\Microsoft.CSharp.targets" />
-=======
-﻿<?xml version="1.0" encoding="utf-8"?>
+<?xml version="1.0" encoding="utf-8"?>
 <Project ToolsVersion="4.0" DefaultTargets="Build" xmlns="http://schemas.microsoft.com/developer/msbuild/2003">
   <PropertyGroup>
     <Configuration Condition=" '$(Configuration)' == '' ">Debug</Configuration>
@@ -260,7 +129,6 @@
     </BootstrapperPackage>
   </ItemGroup>
   <Import Project="$(MSBuildToolsPath)\Microsoft.CSharp.targets" />
->>>>>>> 3ebaef6c
   <!-- To modify your build process, add your task inside one of the targets below and uncomment it. 
        Other similar extension points exist, see Microsoft.Common.targets.
   <Target Name="BeforeBuild">
